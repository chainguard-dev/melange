--- conflicted
+++ resolved
@@ -149,12 +149,9 @@
 	return data, nil
 }
 
-<<<<<<< HEAD
 //go:embed pipelines/*
 var EmbededPipelines embed.FS
 
-=======
->>>>>>> 3a5d6762
 func (p *Pipeline) loadUse(ctx *PipelineContext, uses string, with map[string]string) error {
 	data, err := os.ReadFile(filepath.Join(ctx.Context.PipelineDir, uses+".yaml"))
 	if errors.Is(err, os.ErrNotExist) {
