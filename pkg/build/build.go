--- conflicted
+++ resolved
@@ -149,19 +149,16 @@
 	// how we get "build-time" SBOMs!
 	SBOMGroup *SBOMGroup
 
-<<<<<<< HEAD
 	Start time.Time
 	End   time.Time
 
 	// Opt-in SLSA provenance generation for initial rollout/testing
 	GenerateProvenance bool
-=======
-	// The package resolver associated with this build.
+	
+  // The package resolver associated with this build.
 	//
 	// This is only applicable when there's a build context.  It
 	// is filled by buildGuest.
-	PkgResolver           *apk.PkgResolver
->>>>>>> 4946b059
 }
 
 func New(ctx context.Context, opts ...Option) (*Build, error) {
