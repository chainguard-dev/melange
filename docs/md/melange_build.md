---
title: "melange build"
slug: melange_build
url: /docs/md/melange_build.md
draft: false
images: []
type: "article"
toc: true
---
## melange build

Build a package from a YAML configuration file

### Synopsis

Build a package from a YAML configuration file.

```
melange build [flags]
```

### Examples

```
  melange build [config.yaml]
```

### Options

```
      --apk-cache-dir string                                    directory used for cached apk packages (default is system-defined cache directory)
      --arch strings                                            architectures to build for (e.g., x86_64,ppc64le,arm64) -- default is all, unless specified in config
      --build-date string                                       date used for the timestamps of the files inside the image
      --build-option strings                                    build options to enable
      --cache-dir string                                        directory used for cached inputs (default "./melange-cache/")
      --cache-source string                                     directory or bucket used for preloading the cache
      --cleanup                                                 when enabled, the temp dir used for the guest will be cleaned up after completion (default true)
      --cpu string                                              default CPU resources to use for builds
      --cpumodel string                                         default memory resources to use for builds
      --create-build-log                                        creates a package.log file containing a list of packages that were built by the command
      --debug                                                   enables debug logging of build pipelines
      --debug-runner                                            when enabled, the builder pod will persist after the build succeeds or fails
      --dependency-log string                                   log dependencies to a specified file
      --disk string                                             disk size to use for builds
      --empty-workspace                                         whether the build workspace should be empty
      --env-file string                                         file to use for preloaded environment variables
      --generate-index                                          whether to generate APKINDEX.tar.gz (default true)
      --git-commit string                                       commit hash of the git repository containing the build config file (defaults to detecting HEAD)
      --git-repo-url string                                     URL of the git repository containing the build config file (defaults to detecting from configured git remotes)
      --guest-dir string                                        directory used for the build environment guest
  -h, --help                                                    help for build
      --ignore-signatures                                       ignore repository signature verification
  -i, --interactive                                             when enabled, attaches stdin with a tty to the pod on failure
  -k, --keyring-append strings                                  path to extra keys to include in the build environment keyring
      --license string                                          license to use for the build config file itself (default "NOASSERTION")
      --lint-require strings                                    linters that must pass (default [dev,infodir,tempdir,varempty])
<<<<<<< HEAD
      --lint-warn strings                                       linters that will generate warnings (default [object,opt,pkgconf,python/docs,python/multiple,python/test,setuidgid,srv,strip,usrlocal,worldwrite])
=======
      --lint-warn strings                                       linters that will generate warnings (default [object,opt,python/docs,python/multiple,python/test,setuidgid,srv,strip,usrlocal,usrmerge,worldwrite])
>>>>>>> 2773a5b0
      --memory string                                           default memory resources to use for builds
      --namespace string                                        namespace to use in package URLs in SBOM (eg wolfi, alpine) (default "unknown")
      --out-dir string                                          directory where packages will be output (default "./packages/")
      --overlay-binsh string                                    use specified file as /bin/sh overlay in build environment
      --override-host-triplet-libc-substitution-flavor string   override the flavor of libc for ${{host.triplet.*}} substitutions (e.g. gnu,musl) -- default is gnu (default "gnu")
      --package-append strings                                  extra packages to install for each of the build environments
      --pipeline-dir string                                     directory used to extend defined built-in pipelines
  -r, --repository-append strings                               path to extra repositories to include in the build environment
      --rm                                                      clean up intermediate artifacts (e.g. container images, temp dirs) (default true)
      --runner string                                           which runner to use to enable running commands, default is based on your platform. Options are ["bubblewrap" "docker" "qemu"]
      --signing-key string                                      key to use for signing
      --source-dir string                                       directory used for included sources
      --strip-origin-name                                       whether origin names should be stripped (for bootstrap)
      --timeout duration                                        default timeout for builds
      --trace string                                            where to write trace output
      --vars-file string                                        file to use for preloaded build configuration variables
      --workspace-dir string                                    directory used for the workspace at /home/build
```

### Options inherited from parent commands

```
      --log-level string   log level (e.g. debug, info, warn, error) (default "INFO")
```

### SEE ALSO

* [melange](/docs/md/melange.md)	 - 
<|MERGE_RESOLUTION|>--- conflicted
+++ resolved
@@ -54,11 +54,7 @@
   -k, --keyring-append strings                                  path to extra keys to include in the build environment keyring
       --license string                                          license to use for the build config file itself (default "NOASSERTION")
       --lint-require strings                                    linters that must pass (default [dev,infodir,tempdir,varempty])
-<<<<<<< HEAD
-      --lint-warn strings                                       linters that will generate warnings (default [object,opt,pkgconf,python/docs,python/multiple,python/test,setuidgid,srv,strip,usrlocal,worldwrite])
-=======
-      --lint-warn strings                                       linters that will generate warnings (default [object,opt,python/docs,python/multiple,python/test,setuidgid,srv,strip,usrlocal,usrmerge,worldwrite])
->>>>>>> 2773a5b0
+      --lint-warn strings                                       linters that will generate warnings (default [object,opt,pkgconf,python/docs,python/multiple,python/test,setuidgid,srv,strip,usrlocal,usrmerge,worldwrite])
       --memory string                                           default memory resources to use for builds
       --namespace string                                        namespace to use in package URLs in SBOM (eg wolfi, alpine) (default "unknown")
       --out-dir string                                          directory where packages will be output (default "./packages/")
