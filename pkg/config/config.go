// Copyright 2022 Chainguard, Inc.
//
// Licensed under the Apache License, Version 2.0 (the "License");
// you may not use this file except in compliance with the License.
// You may obtain a copy of the License at
//
//     http://www.apache.org/licenses/LICENSE-2.0
//
// Unless required by applicable law or agreed to in writing, software
// distributed under the License is distributed on an "AS IS" BASIS,
// WITHOUT WARRANTIES OR CONDITIONS OF ANY KIND, either express or implied.
// See the License for the specific language governing permissions and
// limitations under the License.

package config

import (
	"bytes"
	"context"
	"errors"
	"fmt"
	"io/fs"
	"iter"
	"maps"
	"os"
	"path"
	"path/filepath"
	"regexp"
	"slices"
	"sort"
	"strconv"
	"strings"
	"time"

	apko_types "chainguard.dev/apko/pkg/build/types"
	"chainguard.dev/melange/pkg/sbom"
	purl "github.com/package-url/packageurl-go"

	"github.com/chainguard-dev/clog"
	"github.com/joho/godotenv"
	"gopkg.in/yaml.v3"

	"chainguard.dev/melange/pkg/util"
)

const (
	buildUser   = "build"
	purlTypeAPK = "apk"
)

type Trigger struct {
	// Optional: The script to run
	Script string `json:"script,omitempty"`
	// Optional: The list of paths to monitor to trigger the script
	Paths []string `json:"paths,omitempty"`
}

type Scriptlets struct {
	// Optional: A script to run on a custom trigger
	Trigger Trigger `json:"trigger,omitempty" yaml:"trigger,omitempty"`
	// Optional: The script to run pre install. The script should contain the
	// shebang interpreter.
	PreInstall string `json:"pre-install,omitempty" yaml:"pre-install,omitempty"`
	// Optional: The script to run post install. The script should contain the
	// shebang interpreter.
	PostInstall string `json:"post-install,omitempty" yaml:"post-install,omitempty"`
	// Optional: The script to run before uninstalling. The script should contain
	// the shebang interpreter.
	PreDeinstall string `json:"pre-deinstall,omitempty" yaml:"pre-deinstall,omitempty"`
	// Optional: The script to run after uninstalling. The script should contain
	// the shebang interpreter.
	PostDeinstall string `json:"post-deinstall,omitempty" yaml:"post-deinstall,omitempty"`
	// Optional: The script to run before upgrading. The script should contain
	// the shebang interpreter.
	PreUpgrade string `json:"pre-upgrade,omitempty" yaml:"pre-upgrade,omitempty"`
	// Optional: The script to run after upgrading. The script should contain the
	// shebang interpreter.
	PostUpgrade string `json:"post-upgrade,omitempty" yaml:"post-upgrade,omitempty"`
}

type PackageOption struct {
	// Optional: Signify this package as a virtual package which does not provide
	// any files, executables, libraries, etc... and is otherwise empty
	NoProvides bool `json:"no-provides" yaml:"no-provides"`
	// Optional: Mark this package as a self contained package that does not
	// depend on any other package
	NoDepends bool `json:"no-depends" yaml:"no-depends"`
	// Optional: Mark this package as not providing any executables
	NoCommands bool `json:"no-commands" yaml:"no-commands"`
}

type Checks struct {
	// Optional: disable these linters that are not enabled by default.
	Disabled []string `json:"disabled,omitempty" yaml:"disabled,omitempty"`
}

type Package struct {
	// The name of the package
	Name string `json:"name" yaml:"name"`
	// The version of the package
	Version string `json:"version" yaml:"version"`
	// The monotone increasing epoch of the package
	Epoch uint64 `json:"epoch" yaml:"epoch"`
	// A human-readable description of the package
	Description string `json:"description,omitempty" yaml:"description,omitempty"`
	// Annotations for this package
	Annotations map[string]string `json:"annotations,omitempty" yaml:"annotations,omitempty"`
	// The URL to the package's homepage
	URL string `json:"url,omitempty" yaml:"url,omitempty"`
	// Optional: The git commit of the package build configuration
	Commit string `json:"commit,omitempty" yaml:"commit,omitempty"`
	// List of target architectures for which this package should be build for
	TargetArchitecture []string `json:"target-architecture,omitempty" yaml:"target-architecture,omitempty"`
	// The list of copyrights for this package
	Copyright []Copyright `json:"copyright,omitempty" yaml:"copyright,omitempty"`
	// List of packages to depends on
	Dependencies Dependencies `json:"dependencies,omitempty" yaml:"dependencies,omitempty"`
	// Optional: Options that alter the packages behavior
	Options *PackageOption `json:"options,omitempty" yaml:"options,omitempty"`
	// Optional: Executable scripts that run at various stages of the package
	// lifecycle, triggered by configurable events
	Scriptlets *Scriptlets `json:"scriptlets,omitempty" yaml:"scriptlets,omitempty"`
	// Optional: enabling, disabling, and configuration of build checks
	Checks Checks `json:"checks,omitempty" yaml:"checks,omitempty"`

	// Optional: The amount of time to allow this build to take before timing out.
	Timeout time.Duration `json:"timeout,omitempty" yaml:"timeout,omitempty"`
	// Optional: Resources to allocate to the build.
	Resources *Resources `json:"resources,omitempty" yaml:"resources,omitempty"`
}

type Resources struct {
	CPU      string `json:"cpu,omitempty" yaml:"cpu,omitempty"`
	CPUModel string `json:"cpumodel,omitempty" yaml:"cpumodel,omitempty"`
	Memory   string `json:"memory,omitempty" yaml:"memory,omitempty"`
	Disk     string `json:"disk,omitempty" yaml:"disk,omitempty"`
}

// PackageURL returns the package URL ("purl") for the APK (origin) package.
func (p Package) PackageURL(distro, arch string) *purl.PackageURL {
	return newAPKPackageURL(distro, p.Name, p.FullVersion(), arch)
}

// PackageURLForSubpackage returns the package URL ("purl") for the APK
// subpackage.
func (p Package) PackageURLForSubpackage(distro, arch, subpackage string) *purl.PackageURL {
	return newAPKPackageURL(distro, subpackage, p.FullVersion(), arch)
}

func newAPKPackageURL(distro, name, version, arch string) *purl.PackageURL {
	u := &purl.PackageURL{
		Type:      purlTypeAPK,
		Namespace: distro,
		Name:      name,
		Version:   version,
	}

	if arch != "" {
		u.Qualifiers = append(u.Qualifiers, purl.Qualifier{
			Key:   "arch",
			Value: arch,
		})
	}

	return u
}

// FullVersion returns the full version of the APK package produced by the
// build, including the epoch.
func (p Package) FullVersion() string {
	return fmt.Sprintf("%s-r%d", p.Version, p.Epoch)
}

func (cfg *Configuration) applySubstitutionsForProvides() error {
	nw := buildConfigMap(cfg)
	if err := cfg.PerformVarSubstitutions(nw); err != nil {
		return fmt.Errorf("applying variable substitutions for provides: %w", err)
	}
	for i, prov := range cfg.Package.Dependencies.Provides {
		var err error
		cfg.Package.Dependencies.Provides[i], err = util.MutateStringFromMap(nw, prov)
		if err != nil {
			return fmt.Errorf("failed to apply replacement to provides %q: %w", prov, err)
		}
	}
	for _, sp := range cfg.Subpackages {
		for i, prov := range sp.Dependencies.Provides {
			var err error
			sp.Dependencies.Provides[i], err = util.MutateStringFromMap(nw, prov)
			if err != nil {
				return fmt.Errorf("failed to apply replacement to %q provides %q: %w", sp.Name, prov, err)
			}
		}
	}
	return nil
}

func (cfg *Configuration) applySubstitutionsForPriorities() error {
	nw := buildConfigMap(cfg)
	var err error
	cfg.Package.Dependencies.ProviderPriority, err = util.MutateStringFromMap(nw, cfg.Package.Dependencies.ProviderPriority)
	if err != nil {
		return fmt.Errorf("failed to apply replacement to provider priority %q: %w", cfg.Package.Dependencies.ProviderPriority, err)
	}
	cfg.Package.Dependencies.ReplacesPriority, err = util.MutateStringFromMap(nw, cfg.Package.Dependencies.ReplacesPriority)
	if err != nil {
		return fmt.Errorf("failed to apply replacement to replaces priority %q: %w", cfg.Package.Dependencies.ReplacesPriority, err)
	}
	for _, sp := range cfg.Subpackages {
		sp.Dependencies.ProviderPriority, err = util.MutateStringFromMap(nw, sp.Dependencies.ProviderPriority)
		if err != nil {
			return fmt.Errorf("failed to apply replacement to %q provider priority %q: %w", sp.Name, sp.Dependencies.ProviderPriority, err)
		}
		sp.Dependencies.ReplacesPriority, err = util.MutateStringFromMap(nw, sp.Dependencies.ReplacesPriority)
		if err != nil {
			return fmt.Errorf("failed to apply replacement to %q replaces priority %q: %w", sp.Name, sp.Dependencies.ReplacesPriority, err)
		}
	}
	return nil
}

func (cfg *Configuration) applySubstitutionsForRuntime() error {
	nw := buildConfigMap(cfg)
	if err := cfg.PerformVarSubstitutions(nw); err != nil {
		return fmt.Errorf("applying variable substitutions for runtime: %w", err)
	}
	for i, runtime := range cfg.Package.Dependencies.Runtime {
		var err error
		cfg.Package.Dependencies.Runtime[i], err = util.MutateStringFromMap(nw, runtime)
		if err != nil {
			return fmt.Errorf("failed to apply replacement to runtime dependency %q: %w", runtime, err)
		}
	}
	for _, sp := range cfg.Subpackages {
		for i, runtime := range sp.Dependencies.Runtime {
			var err error
			sp.Dependencies.Runtime[i], err = util.MutateStringFromMap(nw, runtime)
			if err != nil {
				return fmt.Errorf("failed to apply replacement to %q runtime dependency %q: %w", sp.Name, runtime, err)
			}
		}
	}
	return nil
}

func (cfg *Configuration) applySubstitutionsForReplaces() error {
	nw := buildConfigMap(cfg)
	for i, replaces := range cfg.Package.Dependencies.Replaces {
		var err error
		cfg.Package.Dependencies.Replaces[i], err = util.MutateStringFromMap(nw, replaces)
		if err != nil {
			return fmt.Errorf("failed to apply replacement to replaces %q: %w", replaces, err)
		}
	}
	for _, sp := range cfg.Subpackages {
		for i, replaces := range sp.Dependencies.Replaces {
			var err error
			sp.Dependencies.Replaces[i], err = util.MutateStringFromMap(nw, replaces)
			if err != nil {
				return fmt.Errorf("failed to apply replacement to %q replaces %q: %w", sp.Name, replaces, err)
			}
		}
	}
	return nil
}

func (cfg *Configuration) applySubstitutionsForPackages() error {
	nw := buildConfigMap(cfg)
	if err := cfg.PerformVarSubstitutions(nw); err != nil {
		return fmt.Errorf("applying variable substitutions for packages: %w", err)
	}
	for i, runtime := range cfg.Environment.Contents.Packages {
		var err error
		cfg.Environment.Contents.Packages[i], err = util.MutateStringFromMap(nw, runtime)
		if err != nil {
			return fmt.Errorf("failed to apply replacement to package %q: %w", runtime, err)
		}
	}
	if cfg.Test != nil {
		for i, runtime := range cfg.Test.Environment.Contents.Packages {
			var err error
			cfg.Test.Environment.Contents.Packages[i], err = util.MutateStringFromMap(nw, runtime)
			if err != nil {
				return fmt.Errorf("failed to apply replacement to test package %q: %w", runtime, err)
			}
		}
	}
	for _, sp := range cfg.Subpackages {
		if sp.Test != nil {
			for i, runtime := range sp.Test.Environment.Contents.Packages {
				var err error
				sp.Test.Environment.Contents.Packages[i], err = util.MutateStringFromMap(nw, runtime)
				if err != nil {
					return fmt.Errorf("failed to apply replacement to subpackage %q test %q: %w", sp.Name, runtime, err)
				}
			}
		}
	}
	return nil
}

type Copyright struct {
	// Optional: The license paths, typically '*'
	Paths []string `json:"paths,omitempty" yaml:"paths,omitempty"`
	// Optional: Attestations of the license
	Attestation string `json:"attestation,omitempty" yaml:"attestation,omitempty"`
	// Required: The license for this package
	License string `json:"license" yaml:"license"`
	// Optional: Path to text of the custom License Ref
	LicensePath string `json:"license-path,omitempty" yaml:"license-path,omitempty"`
}

// LicenseExpression returns an SPDX license expression formed from the data in
// the copyright structs found in the conf. It's a simple OR for now.
func (p Package) LicenseExpression() string {
	licenseExpression := ""
	if p.Copyright == nil {
		return licenseExpression
	}
	for _, cp := range p.Copyright {
		if licenseExpression != "" {
			licenseExpression += " OR "
		}
		licenseExpression += cp.License
	}
	return licenseExpression
}

// LicensingInfos looks at the `Package.Copyright[].LicensePath` fields of the
// parsed build configuration for the package. If this value has been set,
// LicensingInfos opens the file at this path from the build's workspace
// directory, and reads in the license content. LicensingInfos then returns a
// map of the `Copyright.License` field to the string content of the file from
// `.LicensePath`.
func (p Package) LicensingInfos(WorkspaceDir string) (map[string]string, error) {
	licenseInfos := make(map[string]string)
	for _, cp := range p.Copyright {
		if cp.LicensePath != "" {
			content, err := os.ReadFile(filepath.Join(WorkspaceDir, cp.LicensePath))
			if err != nil {
				return nil, fmt.Errorf("failed to read licensepath %q: %w", cp.LicensePath, err)
			}
			licenseInfos[cp.License] = string(content)
		}
	}
	return licenseInfos, nil
}

// FullCopyright returns the concatenated copyright expressions defined
// in the configuration file.
func (p Package) FullCopyright() string {
	copyright := ""
	for _, cp := range p.Copyright {
		if cp.Attestation != "" {
			copyright += cp.Attestation + "\n"
		}
	}
	// No copyright found, instead of ommitting the field declare
	// that no determination was attempted, which is better than a
	// whitespace (which should also be interpreted as
	// NOASSERTION)
	if copyright == "" {
		copyright = "NOASSERTION"
	}
	return copyright
}

type Needs struct {
	// A list of packages needed by this pipeline
	Packages []string
}

type PipelineAssertions struct {
	// The number (an int) of required steps that must complete successfully
	// within the asserted pipeline.
	RequiredSteps int `json:"required-steps,omitempty" yaml:"required-steps,omitempty"`
}

type Pipeline struct {
	// Optional: A condition to evaluate before running the pipeline
	If string `json:"if,omitempty" yaml:"if,omitempty"`
	// Optional: A user defined name for the pipeline
	Name string `json:"name,omitempty" yaml:"name,omitempty"`
	// Optional: A named reusable pipeline to run
	//
	// This can be either a pipeline builtin to melange, or a user defined named pipeline.
	// For example, to use a builtin melange pipeline:
	// 		uses: autoconf/make
	Uses string `json:"uses,omitempty" yaml:"uses,omitempty"`
	// Optional: Arguments passed to the reusable pipelines defined in `uses`
	With map[string]string `json:"with,omitempty" yaml:"with,omitempty"`
	// Optional: The command to run using the builder's shell (/bin/sh)
	Runs string `json:"runs,omitempty" yaml:"runs,omitempty"`
	// Optional: The list of pipelines to run.
	//
	// Each pipeline runs in its own context that is not shared between other
	// pipelines. To share context between pipelines, nest a pipeline within an
	// existing pipeline. This can be useful when you wish to share common
	// configuration, such as an alternative `working-directory`.
	Pipeline []Pipeline `json:"pipeline,omitempty" yaml:"pipeline,omitempty"`
	// Optional: A map of inputs to the pipeline
	Inputs map[string]Input `json:"inputs,omitempty" yaml:"inputs,omitempty"`
	// Optional: Configuration to determine any explicit dependencies this pipeline may have
	Needs *Needs `json:"needs,omitempty" yaml:"needs,omitempty"`
	// Optional: Labels to apply to the pipeline
	Label string `json:"label,omitempty" yaml:"label,omitempty"`
	// Optional: Assertions to evaluate whether the pipeline was successful
	Assertions *PipelineAssertions `json:"assertions,omitempty" yaml:"assertions,omitempty"`
	// Optional: The working directory of the pipeline
	//
	// This defaults to the guests' build workspace (/home/build)
	WorkDir string `json:"working-directory,omitempty" yaml:"working-directory,omitempty"`
	// Optional: environment variables to override the apko environment
	Environment map[string]string `json:"environment,omitempty" yaml:"environment,omitempty"`
}

// SBOMPackageForUpstreamSource returns an SBOM package for the upstream source
// of the package, if this Pipeline step was used to bring source code from an
// upstream project into the build. This function helps with generating SBOMs
// for the package being built. If the pipeline step is not a fetch or
// git-checkout step, this function returns nil and no error.
func (p Pipeline) SBOMPackageForUpstreamSource(licenseDeclared, supplier string, uniqueID string) (*sbom.Package, error) {
	// TODO: It'd be great to detect the license from the source code itself. Such a
	//  feature could even eliminate the need for the package's license field in the
	//  build configuration.

	uses, with := p.Uses, p.With

	switch uses {
	case "fetch":
		args := make(map[string]string)
		args["download_url"] = with["uri"]

		expectedSHA256 := with["expected-sha256"]
		if len(expectedSHA256) > 0 {
			args["checksum"] = "sha256:" + expectedSHA256
		}
		expectedSHA512 := with["expected-sha512"]
		if len(expectedSHA512) > 0 {
			args["checksum"] = "sha512:" + expectedSHA512
		}

		// These get defaulted correctly from within the fetch pipeline definition
		// (YAML) itself.
		pkgName := with["purl-name"]
		pkgVersion := with["purl-version"]

		pu := &purl.PackageURL{
			Type:       "generic",
			Name:       pkgName,
			Version:    pkgVersion,
			Qualifiers: purl.QualifiersFromMap(args),
		}
		if err := pu.Normalize(); err != nil {
			return nil, err
		}

		idComponents := []string{pkgName, pkgVersion}
		if uniqueID != "" {
			idComponents = append(idComponents, uniqueID)
		}

		return &sbom.Package{
			IDComponents: idComponents,
			Name:         pkgName,
			Version:      pkgVersion,
			Namespace:    supplier,
			PURL:         pu,
		}, nil

	case "git-checkout":
		repo := with["repository"]
		branch := with["branch"]
		tag := with["tag"]
		expectedCommit := with["expected-commit"]

		// We'll use all available data to ensure our SBOM's package ID is unique, even
		// when the same repo is git-checked out multiple times.
		var idComponents []string
		repoCleaned := func() string {
			s := strings.TrimPrefix(repo, "https://")
			s = strings.TrimPrefix(s, "http://")
			return s
		}()
		for _, component := range []string{repoCleaned, branch, tag, expectedCommit} {
			if component != "" {
				idComponents = append(idComponents, component)
			}
		}
		if uniqueID != "" {
			idComponents = append(idComponents, uniqueID)
		}

		if strings.HasPrefix(repo, "https://github.com/") {
			namespace, name, _ := strings.Cut(strings.TrimPrefix(repo, "https://github.com/"), "/")

			// Prefer tag to commit, but use only ONE of these.

			versions := []string{
				tag,
				expectedCommit,
			}

			for _, v := range versions {
				if v == "" {
					continue
				}

				pu := &purl.PackageURL{
					Type:      purl.TypeGithub,
					Namespace: namespace,
					Name:      name,
					Version:   v,
				}
				if err := pu.Normalize(); err != nil {
					return nil, err
				}

				return &sbom.Package{
					IDComponents:    idComponents,
					Name:            name,
					Version:         v,
					LicenseDeclared: licenseDeclared,
					Namespace:       namespace,
					PURL:            pu,
				}, nil
			}

			// If we get here, we have a GitHub repo but no tag or commit. Without version
			// information, we can't create a sensible SBOM package.
			//
			// TODO: Decide if this should be an error condition.

			return nil, nil
		}

		// Create nice looking package name, last component of uri, without .git
		name := strings.TrimSuffix(path.Base(repo), ".git")

		// Encode vcs_url with git+ prefix and @commit suffix
		vcsUrl := "git+" + repo

		if len(expectedCommit) > 0 {
			vcsUrl += "@" + expectedCommit
		}

		// Use tag as version
		version := ""
		if len(tag) > 0 {
			version = tag
		}

		pu := purl.PackageURL{
			Type:       "generic",
			Name:       name,
			Version:    version,
			Qualifiers: purl.QualifiersFromMap(map[string]string{"vcs_url": vcsUrl}),
		}
		if err := pu.Normalize(); err != nil {
			return nil, err
		}

		return &sbom.Package{
			IDComponents:    idComponents,
			Name:            name,
			Version:         version,
			LicenseDeclared: licenseDeclared,
			Namespace:       supplier,
			PURL:            &pu,
		}, nil
	}

	// This is not a fetch or git-checkout step.

	return nil, nil
}

type Subpackage struct {
	// Optional: A conditional statement to evaluate for the subpackage
	If string `json:"if,omitempty" yaml:"if,omitempty"`
	// Optional: The iterable used to generate multiple subpackages
	Range string `json:"range,omitempty" yaml:"range,omitempty"`
	// Required: Name of the subpackage
	Name string `json:"name" yaml:"name"`
	// Optional: The list of pipelines that produce subpackage.
	Pipeline []Pipeline `json:"pipeline,omitempty" yaml:"pipeline,omitempty"`
	// Optional: List of packages to depend on
	Dependencies Dependencies `json:"dependencies,omitempty" yaml:"dependencies,omitempty"`
	// Optional: Options that alter the packages behavior
	Options    *PackageOption `json:"options,omitempty" yaml:"options,omitempty"`
	Scriptlets *Scriptlets    `json:"scriptlets,omitempty" yaml:"scriptlets,omitempty"`
	// Optional: The human readable description of the subpackage
	Description string `json:"description,omitempty" yaml:"description,omitempty"`
	// Optional: The URL to the package's homepage
	URL string `json:"url,omitempty" yaml:"url,omitempty"`
	// Optional: The git commit of the subpackage build configuration
	Commit string `json:"commit,omitempty" yaml:"commit,omitempty"`
	// Optional: enabling, disabling, and configuration of build checks
	Checks Checks `json:"checks,omitempty" yaml:"checks,omitempty"`
	// Test section for the subpackage.
	Test *Test `json:"test,omitempty" yaml:"test,omitempty"`
}

type Input struct {
	// Optional: The human-readable description of the input
	Description string `json:"description,omitempty"`
	// Optional: The default value of the input. Required when the input is.
	Default string `json:"default,omitempty"`
	// Optional: A toggle denoting whether the input is required or not
	Required bool `json:"required,omitempty"`
}

// Capabilities is the configuration for Linux capabilities for the runner.
type Capabilities struct {
	// Linux process capabilities to add to the pipeline container.
	Add []string `json:"add,omitempty" yaml:"add,omitempty"`
	// Linux process capabilities to drop from the pipeline container.
	Drop []string `json:"drop,omitempty" yaml:"drop,omitempty"`
}

// Configuration is the root melange configuration.
type Configuration struct {
	// Package metadata
	Package Package `json:"package" yaml:"package"`
	// The specification for the packages build environment
	Environment apko_types.ImageConfiguration `json:"environment" yaml:"environment"`
	// Optional: Linux capabilities configuration to apply to the melange runner.
	Capabilities Capabilities `json:"capabilities,omitempty" yaml:"capabilities,omitempty"`

	// Required: The list of pipelines that produce the package.
	Pipeline []Pipeline `json:"pipeline,omitempty" yaml:"pipeline,omitempty"`
	// Optional: The list of subpackages that this package also produces.
	Subpackages []Subpackage `json:"subpackages,omitempty" yaml:"subpackages,omitempty"`
	// Optional: An arbitrary list of data that can be used via templating in the
	// pipeline
	Data []RangeData `json:"data,omitempty" yaml:"data,omitempty"`
	// Optional: The update block determining how this package is auto updated
	Update Update `json:"update,omitempty" yaml:"update,omitempty"`
	// Optional: A map of arbitrary variables that can be used via templating in
	// the pipeline
	Vars map[string]string `json:"vars,omitempty" yaml:"vars,omitempty"`
	// Optional: A list of transformations to create for the builtin template
	// variables
	VarTransforms []VarTransforms `json:"var-transforms,omitempty" yaml:"var-transforms,omitempty"`
<<<<<<< HEAD
=======
	// Optional: Deviations to the build
	Options map[string]BuildOption `json:"options,omitempty" yaml:"options,omitempty"`
	// Optional: Disables filtering of common pre-release tags
	EnablePreReleaseTags bool `json:"enable-prerelease-tags,omitempty" yaml:"enable-prerelease-tags,omitempty"`
>>>>>>> 1962e441

	// Test section for the main package.
	Test *Test `json:"test,omitempty" yaml:"test,omitempty"`

	// Parsed AST for this configuration
	root *yaml.Node
}

// AllPackageNames returns a sequence of all package names in the configuration,
// i.e. the origin package name and the names of all subpackages.
func (cfg Configuration) AllPackageNames() iter.Seq[string] {
	return func(yield func(string) bool) {
		if !yield(cfg.Package.Name) {
			return
		}

		for _, sp := range cfg.Subpackages {
			if !yield(sp.Name) {
				return
			}
		}
	}
}

type Test struct {
	// Additional Environment necessary for test.
	// Environment.Contents.Packages automatically get
	// package.dependencies.runtime added to it. So, if your test needs
	// no additional packages, you can leave it blank.
	Environment apko_types.ImageConfiguration `json:"environment" yaml:"environment"`

	// Required: The list of pipelines that test the produced package.
	Pipeline []Pipeline `json:"pipeline" yaml:"pipeline"`
}

// Name returns a name for the configuration, using the package name. This
// implements the configs.Configuration interface in wolfictl and is important
// to keep as long as that package is in use.
func (cfg Configuration) Name() string {
	return cfg.Package.Name
}

type VarTransforms struct {
	// Required: The original template variable.
	//
	// Example: ${{package.version}}
	From string `json:"from" yaml:"from"`
	// Required: The regular expression to match against the `from` variable
	Match string `json:"match" yaml:"match"`
	// Required: The repl to replace on all `match` matches
	Replace string `json:"replace" yaml:"replace"`
	// Required: The name of the new variable to create
	//
	// Example: mangeled-package-version
	To string `json:"to" yaml:"to"`
}

// Update provides information used to describe how to keep the package up to date
type Update struct {
	// Toggle if updates should occur
	Enabled bool `json:"enabled" yaml:"enabled"`
	// Indicates that this package should be manually updated, usually taking
	// care over special version numbers
	Manual bool `json:"manual,omitempty" yaml:"manual"`
	// Indicates that automated pull requests should be merged in order rather than superseding and closing previous unmerged PRs
	RequireSequential bool `json:"require-sequential,omitempty" yaml:"require-sequential"`
	// Indicate that an update to this package requires an epoch bump of
	// downstream dependencies, e.g. golang, java
	Shared bool `json:"shared,omitempty" yaml:"shared,omitempty"`
	// Override the version separator if it is nonstandard
	VersionSeparator string `json:"version-separator,omitempty" yaml:"version-separator,omitempty"`
	// A slice of regex patterns to match an upstream version and ignore
	IgnoreRegexPatterns []string `json:"ignore-regex-patterns,omitempty" yaml:"ignore-regex-patterns,omitempty"`
	// The configuration block for updates tracked via release-monitoring.org
	ReleaseMonitor *ReleaseMonitor `json:"release-monitor,omitempty" yaml:"release-monitor,omitempty"`
	// The configuration block for updates tracked via the Github API
	GitHubMonitor *GitHubMonitor `json:"github,omitempty" yaml:"github,omitempty"`
	// The configuration block for updates tracked via Git
	GitMonitor *GitMonitor `json:"git,omitempty" yaml:"git,omitempty"`
	// The configuration block for transforming the `package.version` into an APK version
	VersionTransform []VersionTransform `json:"version-transform,omitempty" yaml:"version-transform,omitempty"`
	// ExcludeReason is required if enabled=false, to explain why updates are disabled.
	ExcludeReason string `json:"exclude-reason,omitempty" yaml:"exclude-reason,omitempty"`
	// Schedule defines the schedule for the update check to run
	Schedule *Schedule `json:"schedule,omitempty" yaml:"schedule,omitempty"`
}

// ReleaseMonitor indicates using the API for https://release-monitoring.org/
type ReleaseMonitor struct {
	// Required: ID number for release monitor
	Identifier int `json:"identifier" yaml:"identifier"`
	// If the version in release monitor contains a prefix which should be ignored
	StripPrefix string `json:"strip-prefix,omitempty" yaml:"strip-prefix,omitempty"`
	// If the version in release monitor contains a suffix which should be ignored
	StripSuffix string `json:"strip-suffix,omitempty" yaml:"strip-suffix,omitempty"`
	// Filter to apply when searching version on a Release Monitoring
	VersionFilterContains string `json:"version-filter-contains,omitempty" yaml:"version-filter-contains,omitempty"`
	// Filter to apply when searching version Release Monitoring
	VersionFilterPrefix string `json:"version-filter-prefix,omitempty" yaml:"version-filter-prefix,omitempty"`
}

// VersionHandler is an interface that defines methods for retrieving version filtering and stripping parameters.
// It is used to provide a common interface for handling version-related operations for different types of version monitors.
type VersionHandler interface {
	GetStripPrefix() string
	GetStripSuffix() string
	GetFilterPrefix() string
	GetFilterContains() string
}

// GitHubMonitor indicates using the GitHub API
type GitHubMonitor struct {
	// Org/repo for GitHub
	Identifier string `json:"identifier" yaml:"identifier"`
	// If the version in GitHub contains a prefix which should be ignored
	StripPrefix string `json:"strip-prefix,omitempty" yaml:"strip-prefix,omitempty"`
	// If the version in GitHub contains a suffix which should be ignored
	StripSuffix string `json:"strip-suffix,omitempty" yaml:"strip-suffix,omitempty"`
	// Filter to apply when searching tags on a GitHub repository
	// Deprecated: Use TagFilterPrefix instead
	TagFilter string `json:"tag-filter,omitempty" yaml:"tag-filter,omitempty"`
	// Prefix filter to apply when searching tags on a GitHub repository
	TagFilterPrefix string `json:"tag-filter-prefix,omitempty" yaml:"tag-filter-prefix,omitempty"`
	// Filter to apply when searching tags on a GitHub repository
	TagFilterContains string `json:"tag-filter-contains,omitempty" yaml:"tag-filter-contains,omitempty"`
	// Override the default of using a GitHub release to identify related tag to
	// fetch.  Not all projects use GitHub releases but just use tags
	UseTags bool `json:"use-tag,omitempty" yaml:"use-tag,omitempty"`
}

// GitMonitor indicates using Git
type GitMonitor struct {
	// StripPrefix is the prefix to strip from the version
	StripPrefix string `json:"strip-prefix,omitempty" yaml:"strip-prefix,omitempty"`
	// If the version in GitHub contains a suffix which should be ignored
	StripSuffix string `json:"strip-suffix,omitempty" yaml:"strip-suffix,omitempty"`
	// Prefix filter to apply when searching tags on a GitHub repository
	TagFilterPrefix string `json:"tag-filter-prefix,omitempty" yaml:"tag-filter-prefix,omitempty"`
	// Filter to apply when searching tags on a GitHub repository
	TagFilterContains string `json:"tag-filter-contains,omitempty" yaml:"tag-filter-contains,omitempty"`
}

// GetStripPrefix returns the prefix that should be stripped from the GitMonitor version.
func (gm *GitMonitor) GetStripPrefix() string {
	return gm.StripPrefix
}

// GetStripSuffix returns the suffix that should be stripped from the GitMonitor version.
func (gm *GitMonitor) GetStripSuffix() string {
	return gm.StripSuffix
}

// GetFilterPrefix returns the prefix filter to apply when searching tags in GitMonitor.
func (gm *GitMonitor) GetFilterPrefix() string {
	return gm.TagFilterPrefix
}

// GetFilterContains returns the substring filter to apply when searching tags in GitMonitor.
func (gm *GitMonitor) GetFilterContains() string {
	return gm.TagFilterContains
}

// GetStripPrefix returns the prefix that should be stripped from the GitHubMonitor version.
func (ghm *GitHubMonitor) GetStripPrefix() string {
	return ghm.StripPrefix
}

// GetStripSuffix returns the suffix that should be stripped from the GitHubMonitor version.
func (ghm *GitHubMonitor) GetStripSuffix() string {
	return ghm.StripSuffix
}

// GetFilterPrefix returns the prefix filter to apply when searching tags in GitHubMonitor.
func (ghm *GitHubMonitor) GetFilterPrefix() string {
	return ghm.TagFilterPrefix
}

// GetFilterContains returns the substring filter to apply when searching tags in GitHubMonitor.
func (ghm *GitHubMonitor) GetFilterContains() string {
	return ghm.TagFilterContains
}

// GetStripPrefix returns the prefix that should be stripped from the ReleaseMonitor version.
func (rm *ReleaseMonitor) GetStripPrefix() string {
	return rm.StripPrefix
}

// GetStripSuffix returns the suffix that should be stripped from the ReleaseMonitor version.
func (rm *ReleaseMonitor) GetStripSuffix() string {
	return rm.StripSuffix
}

// GetFilterPrefix returns the prefix filter to apply when searching versions in ReleaseMonitor.
func (rm *ReleaseMonitor) GetFilterPrefix() string {
	return rm.VersionFilterPrefix
}

// GetFilterContains returns the substring filter to apply when searching versions in ReleaseMonitor.
func (rm *ReleaseMonitor) GetFilterContains() string {
	return rm.VersionFilterContains
}

// VersionTransform allows mapping the package version to an APK version
type VersionTransform struct {
	// Required: The regular expression to match against the `package.version` variable
	Match string `json:"match" yaml:"match"`
	// Required: The repl to replace on all `match` matches
	Replace string `json:"replace" yaml:"replace"`
}

// Period represents the update check period
type Period string

const (
	Daily   Period = "daily"
	Weekly  Period = "weekly"
	Monthly Period = "monthly"
)

// Schedule defines the schedule for the update check to run
type Schedule struct {
	// The reason scheduling is being used
	Reason string `json:"reason,omitempty" yaml:"reason,omitempty"`
	Period Period `json:"period,omitempty" yaml:"period,omitempty"`
}

func (schedule Schedule) GetScheduleMessage() (string, error) {
	switch schedule.Period {
	case Daily:
		return "Scheduled daily update check", nil
	case Weekly:
		return "Scheduled weekly update check", nil
	case Monthly:
		return "Scheduled monthly update check", nil
	default:
		return "", fmt.Errorf("unsupported period: %s", schedule.Period)
	}
}

type RangeData struct {
	Name  string    `json:"name" yaml:"name"`
	Items DataItems `json:"items" yaml:"items"`
}

type DataItems map[string]string

type Dependencies struct {
	// Optional: List of runtime dependencies
	Runtime []string `json:"runtime,omitempty" yaml:"runtime,omitempty"`
	// Optional: List of packages provided
	Provides []string `json:"provides,omitempty" yaml:"provides,omitempty"`
	// Optional: List of replace objectives
	Replaces []string `json:"replaces,omitempty" yaml:"replaces,omitempty"`
	// Optional: An integer string compared against other equal package provides used to
	// determine priority of provides
	ProviderPriority string `json:"provider-priority,omitempty" yaml:"provider-priority,omitempty"`
	// Optional: An integer string compared against other equal package provides used to
	// determine priority of file replacements
	ReplacesPriority string `json:"replaces-priority,omitempty" yaml:"replaces-priority,omitempty"`

	// List of self-provided dependencies found outside of lib directories
	// ("lib", "usr/lib", "lib64", or "usr/lib64").
	Vendored []string `json:"-" yaml:"-"`
}

type ConfigurationParsingOption func(*configOptions)

type configOptions struct {
	filesystem                  fs.FS
	envFilePath                 string
	cpu, cpumodel, memory, disk string
	timeout                     time.Duration
	commit                      string

	varsFilePath string
}

// include reconciles all given opts into the receiver variable, such that it is
// ready to use for config parsing.
func (options *configOptions) include(opts ...ConfigurationParsingOption) {
	for _, fn := range opts {
		fn(options)
	}
}

func WithDefaultTimeout(timeout time.Duration) ConfigurationParsingOption {
	return func(options *configOptions) {
		options.timeout = timeout
	}
}

func WithDefaultCPU(cpu string) ConfigurationParsingOption {
	return func(options *configOptions) {
		options.cpu = cpu
	}
}

func WithDefaultCPUModel(cpumodel string) ConfigurationParsingOption {
	return func(options *configOptions) {
		options.cpumodel = cpumodel
	}
}

func WithDefaultDisk(disk string) ConfigurationParsingOption {
	return func(options *configOptions) {
		options.disk = disk
	}
}

func WithDefaultMemory(memory string) ConfigurationParsingOption {
	return func(options *configOptions) {
		options.memory = memory
	}
}

// WithFS sets the fs.FS implementation to use. So far this FS is used only for
// reading the configuration file. If not provided, the default FS will be an
// os.DirFS created from the configuration file's containing directory.
func WithFS(filesystem fs.FS) ConfigurationParsingOption {
	return func(options *configOptions) {
		options.filesystem = filesystem
	}
}

func WithCommit(hash string) ConfigurationParsingOption {
	return func(options *configOptions) {
		options.commit = hash
	}
}

// WithEnvFileForParsing set the paths from which to read an environment file.
func WithEnvFileForParsing(path string) ConfigurationParsingOption {
	return func(options *configOptions) {
		options.envFilePath = path
	}
}

// WithVarsFileForParsing sets the path to the vars file to use if the user wishes to
// populate the variables block from an external file.
func WithVarsFileForParsing(path string) ConfigurationParsingOption {
	return func(options *configOptions) {
		options.varsFilePath = path
	}
}

// buildConfigMap builds a map used to prepare a replacer for variable substitution.
func buildConfigMap(cfg *Configuration) map[string]string {
	out := map[string]string{
		SubstitutionPackageName:        cfg.Package.Name,
		SubstitutionPackageVersion:     cfg.Package.Version,
		SubstitutionPackageDescription: cfg.Package.Description,
		SubstitutionPackageEpoch:       strconv.FormatUint(cfg.Package.Epoch, 10),
		SubstitutionPackageFullVersion: fmt.Sprintf("%s-r%d", cfg.Package.Version, cfg.Package.Epoch),
	}

	for k, v := range cfg.Vars {
		nk := fmt.Sprintf("${{vars.%s}}", k)
		out[nk] = v
	}

	return out
}

func replacerFromMap(with map[string]string) *strings.Replacer {
	replacements := []string{}
	for k, v := range with {
		replacements = append(replacements, k, v)
	}
	return strings.NewReplacer(replacements...)
}

func replaceAll(r *strings.Replacer, in []string) []string {
	if in == nil {
		return nil
	}
	out := make([]string, len(in))
	for i, s := range in {
		out[i] = r.Replace(s)
	}
	return out
}

func replaceNeeds(r *strings.Replacer, in *Needs) *Needs {
	if in == nil {
		return nil
	}
	return &Needs{
		Packages: replaceAll(r, in.Packages),
	}
}

func replaceMap(r *strings.Replacer, in map[string]string) map[string]string {
	if len(in) == 0 {
		return nil
	}

	replacedWith := make(map[string]string, len(in))
	for key, value := range in {
		replacedWith[key] = r.Replace(value)
	}
	return replacedWith
}

func replaceEntrypoint(r *strings.Replacer, in apko_types.ImageEntrypoint) apko_types.ImageEntrypoint {
	return apko_types.ImageEntrypoint{
		Type:          in.Type,
		Command:       r.Replace(in.Command),
		ShellFragment: r.Replace(in.ShellFragment),
		Services:      replaceMap(r, in.Services),
	}
}

func replaceImageContents(r *strings.Replacer, in apko_types.ImageContents) apko_types.ImageContents {
	return apko_types.ImageContents{
		BuildRepositories:   replaceAll(r, in.BuildRepositories),
		RuntimeRepositories: replaceAll(r, in.RuntimeRepositories),
		Keyring:             replaceAll(r, in.Keyring),
		Packages:            replaceAll(r, in.Packages),
		BaseImage:           in.BaseImage, // TODO
	}
}

func replaceImageConfig(r *strings.Replacer, in apko_types.ImageConfiguration) apko_types.ImageConfiguration {
	return apko_types.ImageConfiguration{
		Contents:    replaceImageContents(r, in.Contents),
		Entrypoint:  replaceEntrypoint(r, in.Entrypoint),
		Cmd:         r.Replace(in.Cmd),
		StopSignal:  r.Replace(in.StopSignal),
		WorkDir:     r.Replace(in.WorkDir),
		Accounts:    in.Accounts, // TODO
		Archs:       in.Archs,    // TODO
		Environment: replaceMap(r, in.Environment),
		Paths:       in.Paths, // TODO
		VCSUrl:      r.Replace(in.VCSUrl),
		Annotations: replaceMap(r, in.Annotations),
		Include:     in.Include, //nolint:staticcheck // TODO
		Volumes:     replaceAll(r, in.Volumes),
	}
}

func replacePipeline(r *strings.Replacer, in Pipeline) Pipeline {
	return Pipeline{
		Name:        r.Replace(in.Name),
		Uses:        in.Uses,
		With:        replaceMap(r, in.With),
		Runs:        r.Replace(in.Runs),
		Pipeline:    replacePipelines(r, in.Pipeline),
		Inputs:      in.Inputs,
		Needs:       replaceNeeds(r, in.Needs),
		Label:       in.Label,
		If:          r.Replace(in.If),
		Assertions:  in.Assertions,
		WorkDir:     r.Replace(in.WorkDir),
		Environment: replaceMap(r, in.Environment),
	}
}

func replacePipelines(r *strings.Replacer, in []Pipeline) []Pipeline {
	if in == nil {
		return nil
	}

	out := make([]Pipeline, 0, len(in))
	for _, p := range in {
		out = append(out, replacePipeline(r, p))
	}
	return out
}

func replaceTest(r *strings.Replacer, in *Test) *Test {
	if in == nil {
		return nil
	}
	return &Test{
		Environment: replaceImageConfig(r, in.Environment),
		Pipeline:    replacePipelines(r, in.Pipeline),
	}
}

func replaceScriptlets(r *strings.Replacer, in *Scriptlets) *Scriptlets {
	if in == nil {
		return nil
	}

	return &Scriptlets{
		Trigger: Trigger{
			Script: r.Replace(in.Trigger.Script),
			Paths:  replaceAll(r, in.Trigger.Paths),
		},
		PreInstall:    r.Replace(in.PreInstall),
		PostInstall:   r.Replace(in.PostInstall),
		PreDeinstall:  r.Replace(in.PreDeinstall),
		PostDeinstall: r.Replace(in.PostDeinstall),
		PreUpgrade:    r.Replace(in.PreUpgrade),
		PostUpgrade:   r.Replace(in.PostUpgrade),
	}
}

// default to value of in parameter unless commit is explicitly specified.
func replaceCommit(commit string, in string) string {
	if in == "" {
		return commit
	}
	return in
}

func replaceDependencies(r *strings.Replacer, in Dependencies) Dependencies {
	return Dependencies{
		Runtime:          replaceAll(r, in.Runtime),
		Provides:         replaceAll(r, in.Provides),
		Replaces:         replaceAll(r, in.Replaces),
		ProviderPriority: r.Replace(in.ProviderPriority),
		ReplacesPriority: r.Replace(in.ReplacesPriority),
	}
}

func replacePackage(r *strings.Replacer, commit string, in Package) Package {
	return Package{
		Name:               r.Replace(in.Name),
		Version:            r.Replace(in.Version),
		Epoch:              in.Epoch,
		Description:        r.Replace(in.Description),
		Annotations:        replaceMap(r, in.Annotations),
		URL:                r.Replace(in.URL),
		Commit:             replaceCommit(commit, in.Commit),
		TargetArchitecture: replaceAll(r, in.TargetArchitecture),
		Copyright:          in.Copyright,
		Dependencies:       replaceDependencies(r, in.Dependencies),
		Options:            in.Options,
		Scriptlets:         replaceScriptlets(r, in.Scriptlets),
		Checks:             in.Checks,
		Timeout:            in.Timeout,
		Resources:          in.Resources,
	}
}

func replaceSubpackage(r *strings.Replacer, detectedCommit string, in Subpackage) Subpackage {
	return Subpackage{
		If:           r.Replace(in.If),
		Name:         r.Replace(in.Name),
		Pipeline:     replacePipelines(r, in.Pipeline),
		Dependencies: replaceDependencies(r, in.Dependencies),
		Options:      in.Options,
		Scriptlets:   replaceScriptlets(r, in.Scriptlets),
		Description:  r.Replace(in.Description),
		URL:          r.Replace(in.URL),
		Commit:       replaceCommit(detectedCommit, in.Commit),
		Checks:       in.Checks,
		Test:         replaceTest(r, in.Test),
	}
}

func replaceSubpackages(r *strings.Replacer, datas map[string]DataItems, cfg Configuration, in []Subpackage) ([]Subpackage, error) {
	out := make([]Subpackage, 0, len(in))

	for i, sp := range in {
		if sp.Commit == "" {
			sp.Commit = cfg.Package.Commit
		}

		if sp.Range == "" {
			out = append(out, replaceSubpackage(r, cfg.Package.Commit, sp))
			continue
		}

		items, ok := datas[sp.Range]
		if !ok {
			return nil, fmt.Errorf("subpackages[%d] (%q) specified undefined range: %q", i, sp.Name, sp.Range)
		}

		// Ensure iterating over items is deterministic by sorting keys alphabetically
		keys := make([]string, 0, len(items))
		for k := range items {
			keys = append(keys, k)
		}
		sort.Strings(keys)

		configMap := buildConfigMap(&cfg)
		if err := cfg.PerformVarSubstitutions(configMap); err != nil {
			return nil, fmt.Errorf("applying variable substitutions: %w", err)
		}

		for _, k := range keys {
			v := items[k]
			configMap["${{range.key}}"] = k
			configMap["${{range.value}}"] = v
			r := replacerFromMap(configMap)

			thingToAdd := replaceSubpackage(r, cfg.Package.Commit, sp)

			out = append(out, thingToAdd)
		}
	}

	return out, nil
}

// propagateChildPipelines performs downward propagation of configuration values.
func (p *Pipeline) propagateChildPipelines() {
	for idx := range p.Pipeline {
		if p.Pipeline[idx].WorkDir == "" {
			p.Pipeline[idx].WorkDir = p.WorkDir
		}

		m := maps.Clone(p.Environment)
		maps.Copy(m, p.Pipeline[idx].Environment)
		p.Pipeline[idx].Environment = m

		p.Pipeline[idx].propagateChildPipelines()
	}
}

// propagatePipelines performs downward propagation of all pipelines in the config.
func (cfg *Configuration) propagatePipelines() {
	for _, sp := range cfg.Pipeline {
		sp.propagateChildPipelines()
	}

	// Also propagate subpackages
	for _, sp := range cfg.Subpackages {
		for _, spp := range sp.Pipeline {
			spp.propagateChildPipelines()
		}
	}
}

// ParseConfiguration returns a decoded build Configuration using the parsing options provided.
func ParseConfiguration(ctx context.Context, configurationFilePath string, opts ...ConfigurationParsingOption) (*Configuration, error) {
	options := &configOptions{}
	configurationDirPath := filepath.Dir(configurationFilePath)
	options.include(opts...)

	if options.filesystem == nil {
		// TODO: this is an abstraction leak, and we can remove this `if statement` once
		//  ParseConfiguration relies solely on an abstract fs.FS.

		options.filesystem = os.DirFS(configurationDirPath)
		configurationFilePath = filepath.Base(configurationFilePath)
	}

	if configurationFilePath == "" {
		return nil, errors.New("no configuration file path provided")
	}

	f, err := options.filesystem.Open(configurationFilePath)
	if err != nil {
		return nil, err
	}
	defer f.Close()

	root := yaml.Node{}

	cfg := Configuration{root: &root}

	// Unmarshal into a node first
	decoderNode := yaml.NewDecoder(f)
	err = decoderNode.Decode(&root)
	if err != nil {
		return nil, fmt.Errorf("unable to decode configuration file %q: %w", configurationFilePath, err)
	}

	// XXX(Elizafox) - Node.Decode doesn't allow setting of KnownFields, so we do this cheesy hack below
	data, err := yaml.Marshal(&root)
	if err != nil {
		return nil, fmt.Errorf("unable to decode configuration file %q: %w", configurationFilePath, err)
	}

	// Now unmarshal it into the struct, part of said cheesy hack
	reader := bytes.NewReader(data)
	decoder := yaml.NewDecoder(reader)
	decoder.KnownFields(true)
	if err := decoder.Decode(&cfg); err != nil {
		return nil, fmt.Errorf("unable to decode configuration file %q: %w", configurationFilePath, err)
	}

	// If a variables file was defined, merge it into the variables block.
	if varsFile := options.varsFilePath; varsFile != "" {
		f, err := os.Open(varsFile)
		if err != nil {
			return nil, fmt.Errorf("loading variables file: %w", err)
		}
		defer f.Close()

		vars := map[string]string{}
		err = yaml.NewDecoder(f).Decode(&vars)
		if err != nil {
			return nil, fmt.Errorf("loading variables file: %w", err)
		}

		for k, v := range vars {
			cfg.Vars[k] = v
		}
	}

	// Mutate config properties with substitutions.
	configMap := buildConfigMap(&cfg)
	if err := cfg.PerformVarSubstitutions(configMap); err != nil {
		return nil, fmt.Errorf("applying variable substitutions: %w", err)
	}

	replacer := replacerFromMap(configMap)

	cfg.Package = replacePackage(replacer, options.commit, cfg.Package)

	cfg.Pipeline = replacePipelines(replacer, cfg.Pipeline)

	datas := make(map[string]DataItems, len(cfg.Data))
	for _, d := range cfg.Data {
		datas[d.Name] = d.Items
	}

	cfg.Subpackages, err = replaceSubpackages(replacer, datas, cfg, cfg.Subpackages)
	if err != nil {
		return nil, fmt.Errorf("unable to decode configuration file %q: %w", configurationFilePath, err)
	}

	cfg.Environment = replaceImageConfig(replacer, cfg.Environment)

	cfg.Test = replaceTest(replacer, cfg.Test)

	cfg.Data = nil // TODO: zero this out or not?

	// TODO: validate that subpackage ranges have been consumed and applied
	grpName := buildUser
	grp := apko_types.Group{
		GroupName: grpName,
		GID:       1000,
		Members:   []string{buildUser},
	}

	usr := apko_types.User{
		UserName: buildUser,
		UID:      1000,
		GID:      apko_types.GID(&grp.GID),
	}

	sameGroup := func(g apko_types.Group) bool { return g.GroupName == grpName }
	if !slices.ContainsFunc(cfg.Environment.Accounts.Groups, sameGroup) {
		cfg.Environment.Accounts.Groups = append(cfg.Environment.Accounts.Groups, grp)
	}
	if cfg.Test != nil && !slices.ContainsFunc(cfg.Test.Environment.Accounts.Groups, sameGroup) {
		cfg.Test.Environment.Accounts.Groups = append(cfg.Test.Environment.Accounts.Groups, grp)
	}
	for _, sub := range cfg.Subpackages {
		if sub.Test == nil || len(sub.Test.Pipeline) == 0 {
			continue
		}
		if !slices.ContainsFunc(sub.Test.Environment.Accounts.Groups, sameGroup) {
			sub.Test.Environment.Accounts.Groups = append(sub.Test.Environment.Accounts.Groups, grp)
		}
	}

	sameUser := func(u apko_types.User) bool { return u.UserName == buildUser }
	if !slices.ContainsFunc(cfg.Environment.Accounts.Users, sameUser) {
		cfg.Environment.Accounts.Users = append(cfg.Environment.Accounts.Users, usr)
	}
	if cfg.Test != nil && !slices.ContainsFunc(cfg.Test.Environment.Accounts.Users, sameUser) {
		cfg.Test.Environment.Accounts.Users = append(cfg.Test.Environment.Accounts.Users, usr)
	}
	for _, sub := range cfg.Subpackages {
		if sub.Test == nil || len(sub.Test.Pipeline) == 0 {
			continue
		}
		if !slices.ContainsFunc(sub.Test.Environment.Accounts.Users, sameUser) {
			sub.Test.Environment.Accounts.Users = append(sub.Test.Environment.Accounts.Users, usr)
		}
	}

	// Merge environment file if needed.
	if envFile := options.envFilePath; envFile != "" {
		envMap, err := godotenv.Read(envFile)
		if err != nil {
			return nil, fmt.Errorf("loading environment file: %w", err)
		}

		curEnv := cfg.Environment.Environment
		cfg.Environment.Environment = envMap

		// Overlay the environment in the YAML on top as override.
		for k, v := range curEnv {
			cfg.Environment.Environment[k] = v
		}
	}

	// Set up some useful environment variables.
	if cfg.Environment.Environment == nil {
		cfg.Environment.Environment = make(map[string]string)
	}

	const (
		defaultEnvVarHOME       = "/home/build"
		defaultEnvVarGOPATH     = "/home/build/.cache/go"
		defaultEnvVarGOMODCACHE = "/var/cache/melange/gomodcache"
	)

	setIfEmpty := func(key, value string) {
		if cfg.Environment.Environment[key] == "" {
			cfg.Environment.Environment[key] = value
		}
	}

	setIfEmpty("HOME", defaultEnvVarHOME)
	setIfEmpty("GOPATH", defaultEnvVarGOPATH)
	setIfEmpty("GOMODCACHE", defaultEnvVarGOMODCACHE)

	if err := cfg.applySubstitutionsForProvides(); err != nil {
		return nil, err
	}
	if err := cfg.applySubstitutionsForRuntime(); err != nil {
		return nil, err
	}
	if err := cfg.applySubstitutionsForReplaces(); err != nil {
		return nil, err
	}
	if err := cfg.applySubstitutionsForPackages(); err != nil {
		return nil, err
	}
	if err := cfg.applySubstitutionsForPriorities(); err != nil {
		return nil, err
	}

	// Propagate all child pipelines
	cfg.propagatePipelines()

	if cfg.Package.Resources == nil {
		cfg.Package.Resources = &Resources{}
	}
	if options.timeout != 0 {
		cfg.Package.Timeout = options.timeout
	}
	if options.cpu != "" {
		cfg.Package.Resources.CPU = options.cpu
	}
	if options.cpumodel != "" {
		cfg.Package.Resources.CPUModel = options.cpumodel
	}
	if options.memory != "" {
		cfg.Package.Resources.Memory = options.memory
	}
	if options.disk != "" {
		cfg.Package.Resources.Disk = options.disk
	}

	// Finally, validate the configuration we ended up with before returning it for use downstream.
	if err = cfg.validate(ctx); err != nil {
		return nil, fmt.Errorf("validating configuration %q: %w", cfg.Package.Name, err)
	}

	return &cfg, nil
}

func (cfg Configuration) Root() *yaml.Node {
	return cfg.root
}

type ErrInvalidConfiguration struct {
	Problem error
}

func (e ErrInvalidConfiguration) Error() string {
	return fmt.Sprintf("build configuration is invalid: %v", e.Problem)
}

func (e ErrInvalidConfiguration) Unwrap() error {
	return e.Problem
}

var packageNameRegex = regexp.MustCompile(`^[a-zA-Z\d][a-zA-Z\d+_.-]*$`)

func (cfg Configuration) validate(ctx context.Context) error {
	if !packageNameRegex.MatchString(cfg.Package.Name) {
		return ErrInvalidConfiguration{Problem: fmt.Errorf("package name must match regex %q", packageNameRegex)}
	}

	if cfg.Package.Version == "" {
		return ErrInvalidConfiguration{Problem: errors.New("package version must not be empty")}
	}

	// TODO: try to validate value of .package.version

	if err := validateDependenciesPriorities(cfg.Package.Dependencies); err != nil {
		return ErrInvalidConfiguration{Problem: errors.New("priority must convert to integer")}
	}
	if err := validatePipelines(ctx, cfg.Pipeline); err != nil {
		return ErrInvalidConfiguration{Problem: err}
	}

	saw := map[string]int{cfg.Package.Name: -1}
	for i, sp := range cfg.Subpackages {
		if extant, ok := saw[sp.Name]; ok {
			if extant == -1 {
				return ErrInvalidConfiguration{
					Problem: fmt.Errorf("subpackage[%d] has same name as main package: %q", i, sp.Name),
				}
			} else {
				return ErrInvalidConfiguration{
					Problem: fmt.Errorf("saw duplicate subpackage name %q (subpackages index: %d and %d)", sp.Name, extant, i),
				}
			}
		}

		saw[sp.Name] = i

		if !packageNameRegex.MatchString(sp.Name) {
			return ErrInvalidConfiguration{Problem: fmt.Errorf("subpackage name %q (subpackages index: %d) must match regex %q", sp.Name, i, packageNameRegex)}
		}
		if err := validateDependenciesPriorities(sp.Dependencies); err != nil {
			return ErrInvalidConfiguration{Problem: errors.New("priority must convert to integer")}
		}
		if err := validatePipelines(ctx, sp.Pipeline); err != nil {
			return ErrInvalidConfiguration{Problem: err}
		}
	}

	return nil
}

func pipelineName(p Pipeline, i int) string {
	if p.Name != "" {
		return strconv.Quote(p.Name)
	}

	if p.Uses != "" {
		return strconv.Quote(p.Uses)
	}

	return fmt.Sprintf("[%d]", i)
}

func validatePipelines(ctx context.Context, ps []Pipeline) error {
	log := clog.FromContext(ctx)
	for i, p := range ps {
		if p.With != nil && p.Uses == "" {
			return fmt.Errorf("pipeline contains with but no uses")
		}

		if p.Uses != "" && p.Runs != "" {
			return fmt.Errorf("pipeline cannot contain both uses %q and runs", p.Uses)
		}

		if p.Uses != "" && len(p.Pipeline) > 0 {
			log.Warnf("pipeline %s contains both uses and a pipeline", pipelineName(p, i))
		}

		if len(p.With) > 0 && p.Runs != "" {
			return fmt.Errorf("pipeline cannot contain both with and runs")
		}

		if err := validatePipelines(ctx, p.Pipeline); err != nil {
			return fmt.Errorf("validating pipeline %s children: %w", pipelineName(p, i), err)
		}
	}
	return nil
}

func validateDependenciesPriorities(deps Dependencies) error {
	priorities := []string{deps.ProviderPriority, deps.ReplacesPriority}
	for _, priority := range priorities {
		if priority == "" {
			continue
		}
		_, err := strconv.Atoi(priority)
		if err != nil {
			return err
		}
	}
	return nil
}

// Summarize lists the dependencies that are configured in a dependency set.
func (dep *Dependencies) Summarize(ctx context.Context) {
	log := clog.FromContext(ctx)
	if len(dep.Runtime) > 0 {
		log.Info("  runtime:")

		for _, dep := range dep.Runtime {
			log.Info("    " + dep)
		}
	}

	if len(dep.Provides) > 0 {
		log.Info("  provides:")

		for _, dep := range dep.Provides {
			log.Info("    " + dep)
		}
	}
}<|MERGE_RESOLUTION|>--- conflicted
+++ resolved
@@ -642,13 +642,8 @@
 	// Optional: A list of transformations to create for the builtin template
 	// variables
 	VarTransforms []VarTransforms `json:"var-transforms,omitempty" yaml:"var-transforms,omitempty"`
-<<<<<<< HEAD
-=======
-	// Optional: Deviations to the build
-	Options map[string]BuildOption `json:"options,omitempty" yaml:"options,omitempty"`
 	// Optional: Disables filtering of common pre-release tags
 	EnablePreReleaseTags bool `json:"enable-prerelease-tags,omitempty" yaml:"enable-prerelease-tags,omitempty"`
->>>>>>> 1962e441
 
 	// Test section for the main package.
 	Test *Test `json:"test,omitempty" yaml:"test,omitempty"`
