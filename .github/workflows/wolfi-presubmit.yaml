name: ci

on:
  push:
    branches: ["main"]
  pull_request:
    branches: ["main"]

permissions: {}

jobs:
  build-melange:
    name: Build melange and add to artifact cache
    runs-on: ubuntu-latest

    permissions:
      contents: read

    steps:
      - uses: step-security/harden-runner@0634a2670c59f64b4a01f0f96f84700a4088b9f0 # v2.12.0
        with:
          egress-policy: audit

      - uses: actions/checkout@11bd71901bbe5b1630ceea73d27597364c9af683 # v4.2.2

      - uses: actions/setup-go@d35c59abb061a4a6fb18e82ac0862c26744d6ab5 # v5.5.0
        with:
          go-version-file: "./go.mod"
          check-latest: true

      - name: build
        run: |
          make melange

      - uses: actions/upload-artifact@ea165f8d65b6e75b540449e92b4886f43607fa02 # v4.6.2
        with:
          name: melange-${{ github.run_id }}
          path: ${{ github.workspace }}/melange
          retention-days: 1

  build-packages:
    name: Build packages
    needs:
      - build-melange
    runs-on: ubuntu-latest-8-core

    permissions:
      contents: read

    # This is a list of packages which covers basic and exotic uses of
    # the built-in pipelines.  Goal is to balance efficiency while also
    # exercising Melange with real-world package builds.
    # Feel free to add additional packages to this matrix which exercise
    # Melange in new ways (e.g. new pipelines, etc.)
    strategy:
      fail-fast: false
      matrix:
        runner:
          - bubblewrap
          - qemu
        package:
          - hello-wolfi
          - glibc
          - tini
          - lzo
          - bubblewrap
          - dpkg
          #- gdk-pixbuf # Looks like this is broken again, see: https://gitlab.gnome.org/GNOME/gobject-introspection/-/issues/515
          - gitsign
          - grafana-image-renderer
          - guac
          - mdbook
          - s3cmd
          - py3-pyelftools # Uses license-path
          - cadvisor # uses cgroups
          - fping # uses get/setcaps
<<<<<<< HEAD
          - logstash-9 # uses a diff test user
=======
          - logstash-8 # uses a diff test user
          - fluent-operator # uses background& process
>>>>>>> d15dbc3c
          - perl-yaml-syck
          - postfix
          - ncurses
          - subversion
          - sudo
          - py3-supported-python
          - rust-1.86
          # TODO: https://github.com/wolfi-dev/os/issues/26442
          #- xmlto

    steps:
      - uses: step-security/harden-runner@0634a2670c59f64b4a01f0f96f84700a4088b9f0 # v2.12.0
        with:
          egress-policy: audit

      - uses: actions/checkout@11bd71901bbe5b1630ceea73d27597364c9af683 # v4.2.2
        with:
          repository: wolfi-dev/os

      - uses: actions/download-artifact@d3f86a106a0bac45b974a628896c90dbdf5c8093 # v4.3.0
        with:
          name: melange-${{ github.run_id }}
          path: ${{ github.workspace }}/.melange-dir
          run-id: ${{ github.run_id }}

      - run: |
          sudo mv ${{ github.workspace }}/.melange-dir/melange /usr/bin/melange
          sudo chmod a+x /usr/bin/melange
          melange version

      # this need to point to main to always get the latest action
      - uses: wolfi-dev/actions/install-wolfictl@main # main

      - run: |
          wolfictl bump ${{ matrix.package }}

      - if: matrix.runner == 'bubblewrap'
        run: |
          sudo apt-get -y install bubblewrap
      - if: matrix.runner == 'bubblewrap'
        uses: actions/checkout@11bd71901bbe5b1630ceea73d27597364c9af683 # v4.2.2
        with:
          path: melange-src
      - if: matrix.runner == 'bubblewrap'
        uses: ./melange-src/.github/actions/setup-bubblewrap
      - if: matrix.runner == 'bubblewrap'
        run: |
          make SHELL="/bin/bash" MELANGE="sudo melange" MELANGE_RUNNER="bubblewrap" package/${{ matrix.package }}

      - name: Download kernel for VMs
        if: matrix.runner == 'qemu'
        run: |
          KERNEL_PKG="$(curl -sL https://dl-cdn.alpinelinux.org/alpine/edge/main/x86_64/APKINDEX.tar.gz | tar -Oxz APKINDEX | awk -F':' '$1 == "P" {printf "%s-", $2} $1 == "V" {printf "%s.apk\n", $2}' | grep "linux-virt" | grep -v dev)"
          curl -LSo linux-virt.apk "https://dl-cdn.alpinelinux.org/alpine/edge/main/x86_64/$KERNEL_PKG"
          mkdir -p /tmp/kernel
          tar -xf ./linux-virt.apk -C /tmp/kernel/

      - name: Install QEMU/KVM
        if: matrix.runner == 'qemu'
        run: |
          sudo apt-get update
          sudo apt-get -y install qemu-system-x86-64 qemu-kvm

      - name: Enable KVM group perms
        if: matrix.runner == 'qemu'
        run: |
          echo 'KERNEL=="kvm", GROUP="kvm", MODE="0666", OPTIONS+="static_node=kvm"' | sudo tee /etc/udev/rules.d/99-kvm4all.rules
          sudo udevadm control --reload-rules
          sudo udevadm trigger --name-match=kvm

      - name: Make package ${{matrix.package}} with QEMU Runner
        if: matrix.runner == 'qemu'
        run: |
          make \
            SHELL="/bin/bash" \
            QEMU_KERNEL_IMAGE=/tmp/kernel/boot/vmlinuz-virt \
            QEMU_KERNEL_MODULES=/tmp/kernel/lib/modules/ \
            MELANGE="/usr/bin/melange" \
            MELANGE_EXTRA_OPTS="--runner qemu" \
            package/${{ matrix.package }}

      - name: Run tests to verify xattrs with bubblewrap runner
        if: matrix.runner == 'bubblewrap' && matrix.package == 'fping'
        run: |
          make SHELL="/bin/bash" MELANGE="sudo melange" MELANGE_RUNNER="bubblewrap" test/${{ matrix.package }}

      - name: Run tests with QEMU runner
        if: matrix.runner == 'qemu'
        run: |
          make \
            SHELL="/bin/bash" \
            QEMU_KERNEL_IMAGE=/tmp/kernel/boot/vmlinuz-virt \
            QEMU_KERNEL_MODULES=/tmp/kernel/lib/modules/ \
            MELANGE="/usr/bin/melange" \
            MELANGE_EXTRA_OPTS="--runner qemu" \
            test/${{ matrix.package }}

      - name: Check package ${{ matrix.package }} xattrs for QEMU-built package
        if: matrix.runner == 'qemu' && matrix.package == 'fping'
        run: |
          for pkg in packages/x86_64/*.apk; do
            sudo tar --xattrs --xattrs-include='*.*' -xf "${pkg}" -C packages/x86_64/
          done
          getcap packages/x86_64/usr/sbin/fping

      - name: Check package ${{ matrix.package }} for mode bits
        if: matrix.package == 'sudo'
        run: |
          for pkg in packages/x86_64/*.apk; do
            sudo tar --xattrs --xattrs-include='*.*' -xf "${pkg}" -C packages/x86_64/
          done
          ls -hal packages/x86_64/usr/bin/sudo

      - name: "Retrieve Wolfi advisory data"
        uses: actions/checkout@11bd71901bbe5b1630ceea73d27597364c9af683 # v4.2.2
        with:
          repository: "wolfi-dev/advisories"
          path: "data/wolfi-advisories"

      - name: Test installable and Scan for CVEs
        run: |
          if [[ "${{ matrix.package }}" == "fping" ]]; then
            docker run --rm -v $(pwd):/work --workdir /work cgr.dev/chainguard/wolfi-base /bin/sh -c "sed 's|=.*||' -i /etc/apk/world; apk add --allow-untrusted -X ./packages/ packages/x86_64/${{ matrix.package }}-*.apk; apk add libcap-utils; getcap /usr/sbin/fping"
          elif [[ "${{ matrix.package }}" == "sudo" ]]; then
            docker run --rm -v $(pwd):/work --workdir /work cgr.dev/chainguard/wolfi-base /bin/sh -c "sed 's|=.*||' -i /etc/apk/world; apk add --allow-untrusted -X ./packages/ packages/x86_64/${{ matrix.package }}-*.apk; ls -hal /usr/bin/sudo"
          elif [[ "${{ matrix.package }}" == "postfix" ]]; then
            docker run --rm -v $(pwd):/work --workdir /work cgr.dev/chainguard/wolfi-base /bin/sh -c "sed 's|=.*||' -i /etc/apk/world; apk add --allow-untrusted -X ./packages/ packages/x86_64/${{ matrix.package }}-*.apk; ls -hal /var/spool/postfix; ls -hal /var/lib/postfix"
          else
            docker run --rm -v $(pwd):/work --workdir /work cgr.dev/chainguard/wolfi-base /bin/sh -c "sed 's|=.*||' -i /etc/apk/world; apk add --allow-untrusted -X ./packages/ packages/x86_64/${{ matrix.package }}-*.apk"
          fi
          # There is a huge fixed cost for every wolfictl scan invocation for grype DB init.
          # Do this outside of the loop in one invocation with every package.
          wolfictl scan \
          --advisories-repo-dir 'data/wolfi-advisories' \
          --advisory-filter 'resolved' \
          --require-zero \
          packages/x86_64/${{ matrix.package }}-*.apk \
          2> /dev/null # The error message renders strangely on GitHub Actions, and the important information is already being sent to stdout.<|MERGE_RESOLUTION|>--- conflicted
+++ resolved
@@ -74,12 +74,8 @@
           - py3-pyelftools # Uses license-path
           - cadvisor # uses cgroups
           - fping # uses get/setcaps
-<<<<<<< HEAD
           - logstash-9 # uses a diff test user
-=======
-          - logstash-8 # uses a diff test user
           - fluent-operator # uses background& process
->>>>>>> d15dbc3c
           - perl-yaml-syck
           - postfix
           - ncurses
